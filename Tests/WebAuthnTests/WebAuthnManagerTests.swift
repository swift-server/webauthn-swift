//===----------------------------------------------------------------------===//
//
// This source file is part of the WebAuthn Swift open source project
//
// Copyright (c) 2022 the WebAuthn Swift project authors
// Licensed under Apache License v2.0
//
// See LICENSE.txt for license information
// See CONTRIBUTORS.txt for the list of WebAuthn Swift project authors
//
// SPDX-License-Identifier: Apache-2.0
//
//===----------------------------------------------------------------------===//

@testable import WebAuthn
import XCTest
import SwiftCBOR

// swiftlint:disable line_length
// swiftlint:disable identifier_name

final class WebAuthnManagerTests: XCTestCase {
    var webAuthnManager: WebAuthnManager!

    let challenge: [UInt8] = [1, 0, 1]
    let relyingPartyDisplayName = "Testy test"
    let relyingPartyID = "webauthn.io"
    let relyingPartyOrigin = "https://example.com"
    let timeout: TimeInterval = 6000

    override func setUp() {
        let config = WebAuthnConfig(
            relyingPartyDisplayName: relyingPartyDisplayName,
            relyingPartyID: relyingPartyID,
            relyingPartyOrigin: relyingPartyOrigin,
            timeout: timeout
        )
        webAuthnManager = .init(config: config, challengeGenerator: .mock(generate: challenge))
    }

    func testBeginRegistrationReturns() throws {
        let user = MockUser()
        let publicKeyCredentialParameter = PublicKeyCredentialParameters(type: "public-key", alg: .algPS384)
        let options = try webAuthnManager.beginRegistration(
            user: user,
            publicKeyCredentialParameters: [publicKeyCredentialParameter]
        )

        XCTAssertEqual(options.challenge, challenge.base64EncodedString())
        XCTAssertEqual(options.rp.id, relyingPartyID)
        XCTAssertEqual(options.rp.name, relyingPartyDisplayName)
        XCTAssertEqual(options.timeout, timeout)
        XCTAssertEqual(options.user.id, user.userID.toBase64().asString())
        XCTAssertEqual(options.user.displayName, user.displayName)
        XCTAssertEqual(options.user.name, user.name)
        XCTAssertEqual(options.pubKeyCredParams, [publicKeyCredentialParameter])
    }

    func testFinishRegistrationFailsWithInvalidRawID() async throws {
        try await assertThrowsError(await finishRegistration(rawID: "%"), expect: WebAuthnError.invalidRawID)
    }

    func testFinishRegistrationFailsWithInvalidCredentialCreationType() async throws {
        try await assertThrowsError(
            await finishRegistration(type: "foo"),
            expect: WebAuthnError.invalidCredentialCreationType
        )
    }

    func testFinishRegistrationFailsWithInvalidClientDataJSON() async throws {
        try await assertThrowsError(
            await finishRegistration(clientDataJSON: "%%%"),
            expect: WebAuthnError.invalidClientDataJSON
        )
    }

    func testFinishRegistrationFailsIfClientDataJSONDecodingFails() async throws {
        try await assertThrowsError(await finishRegistration(clientDataJSON: "abc")) { (_: DecodingError) in
            return
        }
    }

    func testFinishRegistrationFailsIfAttestationObjectIsNotBase64() async throws {
        try await assertThrowsError(
            await finishRegistration(attestationObject: "%%%"),
            expect: WebAuthnError.invalidAttestationObject
        )
    }

    func testFinishRegistrationFailsIfAuthDataIsInvalid() async throws {
        // {
        //   "fmt": "packed",
        //   "attStmt": {
        //     "alg": -7,
        //     "sig": h'3045022035346DA48FD238E655CD4D6937FE1C5FEA2CA943E21CC396E3CAAAABDD435DF5022100BE30789A231B7639D23182A627C940C771E7AF34E31F3E26DE9DA6D01AF5E08C'
        //   },
        //   "authData": 1
        // }
        let hexAttestationObjectWithInvalidAuthData: URLEncodedBase64 = "o2NmbXRmcGFja2VkZ2F0dFN0bXSiY2FsZyZjc2lnWEcwRQIgNTRtpI_SOOZVzU1pN_4cX-osqUPiHMOW48qqq91DXfUCIQC-MHiaIxt2OdIxgqYnyUDHceevNOMfPibenabQGvXgjGhhdXRoRGF0YQE"
        try await assertThrowsError(
            await finishRegistration(attestationObject: hexAttestationObjectWithInvalidAuthData),
            expect: WebAuthnError.invalidAuthData
        )
    }

    func testFinishRegistrationFailsIfFmtIsInvalid() async throws {
        // {
        //   "fmt": 1,
        //   "attStmt": {
        //     "alg": -7,
        //     "sig": h'3045022035346DA48FD238E655CD4D6937FE1C5FEA2CA943E21CC396E3CAAAABDD435DF5022100BE30789A231B7639D23182A627C940C771E7AF34E31F3E26DE9DA6D01AF5E08C'
        //   },
        //   "authData": h'49960DE5880E8C687434170F6476605B8FE4AEB9A28632C7995CF3BA831D97634500000000ADCE000235BCC60A648B0B25F1F0550300203A3EE56DCABABEC0EF2F4B7F0EE28E11317C2CF7FF972830440D63FCBAA7E26BA50102032620012158209AFFC8BA186D85A071FEDA41C77BA5C8D48FEDE8F1B89A7D6407DBC5A28D04AF2258203C8D8AAAA450DBA28AB85689D321FB9E8B8206BCC7BBCA9138D5BE08F6BD5433'
        // }
        let hexAttestationObjectWithInvalidFmt: URLEncodedBase64 = "o2NmbXQBZ2F0dFN0bXSiY2FsZyZjc2lnWEcwRQIgNTRtpI_SOOZVzU1pN_4cX-osqUPiHMOW48qqq91DXfUCIQC-MHiaIxt2OdIxgqYnyUDHceevNOMfPibenabQGvXgjGhhdXRoRGF0YVikSZYN5YgOjGh0NBcPZHZgW4_krrmihjLHmVzzuoMdl2NFAAAAAK3OAAI1vMYKZIsLJfHwVQMAIDo-5W3Kur7A7y9Lfw7ijhExfCz3_5coMEQNY_y6p-JrpQECAyYgASFYIJr_yLoYbYWgcf7aQcd7pcjUj-3o8biafWQH28WijQSvIlggPI2KqqRQ26KKuFaJ0yH7nouCBrzHu8qRONW-CPa9VDM"
        try await assertThrowsError(
            await finishRegistration(attestationObject: hexAttestationObjectWithInvalidFmt),
            expect: WebAuthnError.invalidFmt
        )
    }

    func testFinishRegistrationFailsIfAttStmtIsMissing() async throws {
        // {
        //   "fmt": "packed",
        //   "authData": h'49960DE5880E8C687434170F6476605B8FE4AEB9A28632C7995CF3BA831D97634500000000ADCE000235BCC60A648B0B25F1F0550300203A3EE56DCABABEC0EF2F4B7F0EE28E11317C2CF7FF972830440D63FCBAA7E26BA50102032620012158209AFFC8BA186D85A071FEDA41C77BA5C8D48FEDE8F1B89A7D6407DBC5A28D04AF2258203C8D8AAAA450DBA28AB85689D321FB9E8B8206BCC7BBCA9138D5BE08F6BD5433'
        // }
        let hexAttestationObjectWithMissingAttStmt: URLEncodedBase64 = "omNmbXRmcGFja2VkaGF1dGhEYXRhWKRJlg3liA6MaHQ0Fw9kdmBbj-SuuaKGMseZXPO6gx2XY0UAAAAArc4AAjW8xgpkiwsl8fBVAwAgOj7lbcq6vsDvL0t_DuKOETF8LPf_lygwRA1j_Lqn4mulAQIDJiABIVggmv_IuhhthaBx_tpBx3ulyNSP7ejxuJp9ZAfbxaKNBK8iWCA8jYqqpFDbooq4VonTIfuei4IGvMe7ypE41b4I9r1UMw"
        try await assertThrowsError(
            await finishRegistration(attestationObject: hexAttestationObjectWithMissingAttStmt),
            expect: WebAuthnError.missingAttStmt
        )
    }

    func testFinishRegistrationFailsIfAuthDataIsTooShort() async throws {
        // {
        //   "fmt": "packed",
        //   "attStmt": {
        //     "alg": -7,
        //     "sig": h'3045022035346DA48FD238E655CD4D6937FE1C5FEA2CA943E21CC396E3CAAAABDD435DF5022100BE30789A231B7639D23182A627C940C771E7AF34E31F3E26DE9DA6D01AF5E08C'
        //   },
        //   "authData": h'49960D'
        // }
        let hexAttestationObjectInvalidAuthData: URLEncodedBase64 = "o2NmbXRmcGFja2VkZ2F0dFN0bXSiY2FsZyZjc2lnWEcwRQIgNTRtpI_SOOZVzU1pN_4cX-osqUPiHMOW48qqq91DXfUCIQC-MHiaIxt2OdIxgqYnyUDHceevNOMfPibenabQGvXgjGhhdXRoRGF0YUNJlg0"
        try await assertThrowsError(
            await finishRegistration(attestationObject: hexAttestationObjectInvalidAuthData),
            expect: WebAuthnError.authDataTooShort
        )
    }

    func testFinishRegistrationFailsIfAttestedCredentialDataFlagIsSetButThereIsNotCredentialData() async throws {
        // {
        //   "fmt": "packed",
        //   "attStmt": {
        //       "alg": -7,
        //       "sig": h'3045022035346DA48FD238E655CD4D6937FE1C5FEA2CA943E21CC396E3CAAAABDD435DF5022100BE30789A231B7639D23182A627C940C771E7AF34E31F3E26DE9DA6D01AF5E08C'
        //    },
        //    "authData": h'5647686C5647686C5647686C5647686C5647686C5647686C686C5647686C686C4000000000'
        // }
        let hexAttestationObjectMissingCredentialData: URLEncodedBase64 = "o2NmbXRmcGFja2VkZ2F0dFN0bXSiY2FsZyZjc2lnWEcwRQIgNTRtpI_SOOZVzU1pN_4cX-osqUPiHMOW48qqq91DXfUCIQC-MHiaIxt2OdIxgqYnyUDHceevNOMfPibenabQGvXgjGhhdXRoRGF0YVglVkdobFZHaGxWR2hsVkdobFZHaGxWR2hsaGxWR2hsaGxAAAAAAA"
        try await assertThrowsError(
            await finishRegistration(attestationObject: hexAttestationObjectMissingCredentialData),
            expect: WebAuthnError.attestedCredentialDataMissing
        )
    }

    func testFinishRegistrationFailsIfAttestedCredentialDataFlagIsNotSetButThereIsCredentialData() async throws {
        // {
        //   "fmt": "packed",
        //   "attStmt": {
        //     "alg": -7,
        //     "sig": h'3045022035346DA48FD238E655CD4D6937FE1C5FEA2CA943E21CC396E3CAAAABDD435DF5022100BE30789A231B7639D23182A627C940C771E7AF34E31F3E26DE9DA6D01AF5E08C'
        //   },
        //   "authData": h'5647686C5647686C5647686C5647686C5647686C5647686C686C5647686C686C000000000000'
        // }
        let hexAttestationObjectWithCredentialData: URLEncodedBase64 = "o2NmbXRmcGFja2VkZ2F0dFN0bXSiY2FsZyZjc2lnWEcwRQIgNTRtpI_SOOZVzU1pN_4cX-osqUPiHMOW48qqq91DXfUCIQC-MHiaIxt2OdIxgqYnyUDHceevNOMfPibenabQGvXgjGhhdXRoRGF0YVgmVkdobFZHaGxWR2hsVkdobFZHaGxWR2hsaGxWR2hsaGwAAAAAAAA"
        try await assertThrowsError(
            await finishRegistration(attestationObject: hexAttestationObjectWithCredentialData),
            expect: WebAuthnError.attestedCredentialFlagNotSet
        )
    }

    func testFinishRegistrationFailsIfExtensionDataFlagIsSetButThereIsNoExtensionData() async throws {
        // {
        //   "fmt": "packed",
        //   "attStmt": {
        //     "alg": -7,
        //     "sig": h'3045022035346DA48FD238E655CD4D6937FE1C5FEA2CA943E21CC396E3CAAAABDD435DF5022100BE30789A231B7639D23182A627C940C771E7AF34E31F3E26DE9DA6D01AF5E08C'
        //   },
        //   "authData": h'5647686C5647686C5647686C5647686C5647686C5647686C686C5647686C686C8000000000'
        // }
        let hexAttestationObjectMissingExtensionData: URLEncodedBase64 = "o2NmbXRmcGFja2VkZ2F0dFN0bXSiY2FsZyZjc2lnWEcwRQIgNTRtpI_SOOZVzU1pN_4cX-osqUPiHMOW48qqq91DXfUCIQC-MHiaIxt2OdIxgqYnyUDHceevNOMfPibenabQGvXgjGhhdXRoRGF0YVglVkdobFZHaGxWR2hsVkdobFZHaGxWR2hsaGxWR2hsaGyAAAAAAA"
        try await assertThrowsError(
            await finishRegistration(attestationObject: hexAttestationObjectMissingExtensionData),
            expect: WebAuthnError.extensionDataMissing
        )
    }

    func testFinishRegistrationFailsIfCredentialIdIsTooShort() async throws {
        // {
        //   "fmt": "packed",
        //   "attStmt": {
        //     "alg": -7,
        //     "sig": h'3045022035346DA48FD238E655CD4D6937FE1C5FEA2CA943E21CC396E3CAAAABDD435DF5022100BE30789A231B7639D23182A627C940C771E7AF34E31F3E26DE9DA6D01AF5E08C'
        //   },
        //   "authData": h'5647686C5647686C5647686C5647686C5647686C5647686C686C5647686C686C40000000005647686C5647686C5647686C5647686C00022A'
        // }
        let hexAttestationShortCredentialID: URLEncodedBase64 = "o2NmbXRmcGFja2VkZ2F0dFN0bXSiY2FsZyZjc2lnWEcwRQIgNTRtpI_SOOZVzU1pN_4cX-osqUPiHMOW48qqq91DXfUCIQC-MHiaIxt2OdIxgqYnyUDHceevNOMfPibenabQGvXgjGhhdXRoRGF0YVg4VkdobFZHaGxWR2hsVkdobFZHaGxWR2hsaGxWR2hsaGxAAAAAAFZHaGxWR2hsVkdobFZHaGwAAio"
        try await assertThrowsError(
            await finishRegistration(attestationObject: hexAttestationShortCredentialID),
            expect: WebAuthnError.credentialIDTooShort
        )
    }

    func testFinishRegistrationFailsIfCeremonyTypeDoesNotMatch() async throws {
        let clientDataJSONWrongCeremonyType = """
        {
            "type": "webauthn.get",
            "challenge": "cmFuZG9tU3RyaW5nRnJvbVNlcnZlcg",
            "origin": "http://localhost:8080",
            "crossOrigin": false,
            "other_keys_can_be_added_here": "do not compare clientDataJSON against a template. See https://goo.gl/yabPex"
        }
        """.toBase64().urlEncoded
        try await assertThrowsError(
            await finishRegistration(clientDataJSON: clientDataJSONWrongCeremonyType),
            expect: CollectedClientData.CollectedClientDataVerifyError.ceremonyTypeDoesNotMatch
        )
    }

    func testFinishRegistrationFailsIfChallengeDoesNotMatch() async throws {
        let clientDataJSONWrongChallenge = """
        {
            "type": "webauthn.create",
            "challenge": "cmFuZG9tU3RyaW5nRnJvbVNlcnZlcg",
            "origin": "http://localhost:8080",
            "crossOrigin": false,
            "other_keys_can_be_added_here": "do not compare clientDataJSON against a template. See https://goo.gl/yabPex"
        }
        """.toBase64().urlEncoded
        try await assertThrowsError(
            await finishRegistration(
                challenge: "definitelyAnotherChallenge",
                clientDataJSON: clientDataJSONWrongChallenge
            ),
            expect: CollectedClientData.CollectedClientDataVerifyError.challengeDoesNotMatch
        )
    }

    func testFinishRegistrationFailsIfOriginDoesNotMatch() async throws {
        let clientDataJSONWrongOrigin: URLEncodedBase64 = """
        {
            "type": "webauthn.create",
            "challenge": "cmFuZG9tU3RyaW5nRnJvbVNlcnZlcg",
            "origin": "http://johndoe.com",
            "crossOrigin": false,
            "other_keys_can_be_added_here": "do not compare clientDataJSON against a template. See https://goo.gl/yabPex"
        }
        """.toBase64().urlEncoded
        // `webAuthnManager` is configured with origin = https://example.com
        try await assertThrowsError(
            await finishRegistration(
                challenge: "cmFuZG9tU3RyaW5nRnJvbVNlcnZlcg",
                clientDataJSON: clientDataJSONWrongOrigin
            ),
            expect: CollectedClientData.CollectedClientDataVerifyError.originDoesNotMatch
        )
    }

    func testFinishRegistrationFailsIfClientDataJSONIsInvalid() async throws {
        try await assertThrowsError(
            await finishRegistration(clientDataJSON: "%"),
            expect: WebAuthnError.invalidClientDataJSON
        )
    }

    func testFinishRegistrationFailsIfRelyingPartyIDHashDoesNotMatch() async throws {
        // {
        //   "fmt": "packed",
        //   "attStmt": {
        //     "alg": -7,
        //     "sig": h'3045022035346DA48FD238E655CD4D6937FE1C5FEA2CA943E21CC396E3CAAAABDD435DF5022100BE30789A231B7639D23182A627C940C771E7AF34E31F3E26DE9DA6D01AF5E08C'
        //   },
        //   "authData": h'49960DE5880E8C687434170F6476605B8FE4AEB9A28632C7995CF3BA831D97634500000000ADCE000235BCC60A648B0B25F1F0550300013A'
        // }
        let hexAttestationObjectMismatchingRpId: URLEncodedBase64 = "o2NmbXRmcGFja2VkZ2F0dFN0bXSiY2FsZyZjc2lnWEcwRQIgNTRtpI_SOOZVzU1pN_4cX-osqUPiHMOW48qqq91DXfUCIQC-MHiaIxt2OdIxgqYnyUDHceevNOMfPibenabQGvXgjGhhdXRoRGF0YVg4SZYN5YgOjGh0NBcPZHZgW4_krrmihjLHmVzzuoMdl2NFAAAAAK3OAAI1vMYKZIsLJfHwVQMAATo"
        try await assertThrowsError(
            await finishRegistration(attestationObject: hexAttestationObjectMismatchingRpId),
            expect: WebAuthnError.relyingPartyIDHashDoesNotMatch
        )
    }

    func testFinishRegistrationFailsIfUserPresentFlagIsNotSet() async throws {
        // {
        //   "fmt": "none",
        //   "attStmt": {},
        //   "authData": h'74a6ea9213c99c2f74b22492b320cf40262a94c1a950a0397f29250b60841ef04400000000adce000235bcc60a648b0b25f1f055030020508b5e92512a9c9d89ea977d04e6f4f6db35e9f6c841661173e6eb177f817d58a501020326200121582088c51237af0c14c157fe71d2e0a57f693d432b9945c1ec60bf0a17378cca83a2225820f968b5de6d8dd1c71ebc229b86895639e7801a0767a30b57b585a542eef7638e'
        // }
        let hexAttestationObjectUPFlagNotSet: URLEncodedBase64 = "o2NmbXRkbm9uZWdhdHRTdG10oGhhdXRoRGF0YVikdKbqkhPJnC90siSSsyDPQCYqlMGpUKA5fyklC2CEHvBEAAAAAK3OAAI1vMYKZIsLJfHwVQMAIFCLXpJRKpydieqXfQTm9PbbNen2yEFmEXPm6xd_gX1YpQECAyYgASFYIIjFEjevDBTBV_5x0uClf2k9QyuZRcHsYL8KFzeMyoOiIlgg-Wi13m2N0ccevCKbholWOeeAGgdnowtXtYWlQu73Y44"
        try await assertThrowsError(
            await finishRegistration(attestationObject: hexAttestationObjectUPFlagNotSet),
            expect: WebAuthnError.userPresentFlagNotSet
        )
    }

    func testFinishRegistrationFailsIfUserVerificationFlagIsNotSetButRequired() async throws {
        // {
        //   "fmt": "none",
        //   "attStmt": {},
        //   "authData": h'74a6ea9213c99c2f74b22492b320cf40262a94c1a950a0397f29250b60841ef04100000000adce000235bcc60a648b0b25f1f055030020508b5e92512a9c9d89ea977d04e6f4f6db35e9f6c841661173e6eb177f817d58a501020326200121582088c51237af0c14c157fe71d2e0a57f693d432b9945c1ec60bf0a17378cca83a2225820f968b5de6d8dd1c71ebc229b86895639e7801a0767a30b57b585a542eef7638e'
        // }
        let hexAttestationObjectUVFlagNotSet: URLEncodedBase64 = "o2NmbXRkbm9uZWdhdHRTdG10oGhhdXRoRGF0YVikdKbqkhPJnC90siSSsyDPQCYqlMGpUKA5fyklC2CEHvBBAAAAAK3OAAI1vMYKZIsLJfHwVQMAIFCLXpJRKpydieqXfQTm9PbbNen2yEFmEXPm6xd_gX1YpQECAyYgASFYIIjFEjevDBTBV_5x0uClf2k9QyuZRcHsYL8KFzeMyoOiIlgg-Wi13m2N0ccevCKbholWOeeAGgdnowtXtYWlQu73Y44"
        try await assertThrowsError(
            await finishRegistration(
                attestationObject: hexAttestationObjectUVFlagNotSet,
                requireUserVerification: true
            ),
            expect: WebAuthnError.userVerificationRequiredButFlagNotSet
        )
    }

    func testFinishRegistrationFailsIfAttFmtIsNoneButAttStmtIsIncluded() async throws {
        // {
        //   "fmt": "none",
        //   "attStmt": { "hello": "world" },
        //   "authData": h'74A6EA9213C99C2F74B22492B320CF40262A94C1A950A0397F29250B60841EF04500000000ADCE000235BCC60A648B0B25F1F055030020508B5E92512A9C9D89EA977D04E6F4F6DB35E9F6C841661173E6EB177F817D58A501020326200121582088C51237AF0C14C157FE71D2E0A57F693D432B9945C1EC60BF0A17378CCA83A2225820F968B5DE6D8DD1C71EBC229B86895639E7801A0767A30B57B585A542EEF7638E'
        // }
        let hexAttestationObjectAttStmtNoneWithAttStmt: URLEncodedBase64 = "o2NmbXRkbm9uZWdhdHRTdG10oWVoZWxsb2V3b3JsZGhhdXRoRGF0YVikdKbqkhPJnC90siSSsyDPQCYqlMGpUKA5fyklC2CEHvBFAAAAAK3OAAI1vMYKZIsLJfHwVQMAIFCLXpJRKpydieqXfQTm9PbbNen2yEFmEXPm6xd_gX1YpQECAyYgASFYIIjFEjevDBTBV_5x0uClf2k9QyuZRcHsYL8KFzeMyoOiIlgg-Wi13m2N0ccevCKbholWOeeAGgdnowtXtYWlQu73Y44"
        try await assertThrowsError(
            await finishRegistration(attestationObject: hexAttestationObjectAttStmtNoneWithAttStmt),
            expect: WebAuthnError.attestationStatementMustBeEmpty
        )
    }

    func testFinishRegistrationFailsIfRawIDIsTooLong() async throws {
        try await assertThrowsError(
            await finishRegistration(rawID: [UInt8](repeating: 0, count: 1024).base64EncodedString().urlEncoded),
            expect: WebAuthnError.credentialRawIDTooLong
        )
    }

    // Swift CBOR library currently crashes when running this test. WE NEED TO FIX THIS
    // TODO: Fix this test
    // func testFinishRegistrationFuzzying() async throws {
    //     for _ in 1...50 {
    //         let length = Int.random(in: 1...10_000_000)
    //         let randomAttestationObject: URLEncodedBase64 = Data(
    //             [UInt8](repeating: UInt8.random(), count: length)
    //         ).base64URLEncodedString()
    //         let shouldBeNil = try? await finishRegistration(attestationObject: randomAttestationObject)
    //         XCTAssertNil(shouldBeNil)
    //     }
    // }

    // decoded clientDataJSON:
    // {
    //   "type": "webauthn.create",
    //   "challenge": "cmFuZG9tU3RyaW5nRnJvbVNlcnZlcg",
    //   "origin": "https://example.com",
    //   "crossOrigin": false,
    //   "other_keys_can_be_added_here": "do not compare clientDataJSON against a template. See https://goo.gl/yabPex"
    // }
    //
    // decoded attestationObject:
    // {
    //   "fmt": "none",
    //   "attStmt": {},
    //   "authData": h'74A6EA9213C99C2F74B22492B320CF40262A94C1A950A0397F29250B60841EF04500000000ADCE000235BCC60A648B0B25F1F055030020508B5E92512A9C9D89EA977D04E6F4F6DB35E9F6C841661173E6EB177F817D58A501020326200121582088C51237AF0C14C157FE71D2E0A57F693D432B9945C1EC60BF0A17378CCA83A2225820F968B5DE6D8DD1C71EBC229B86895639E7801A0767A30B57B585A542EEF7638E'
    // }
    private func finishRegistration(
<<<<<<< HEAD
        challenge: EncodedBase64 = "cmFuZG9tU3RyaW5nRnJvbVNlcnZlcg", // "randomStringFromServer"
        id: EncodedBase64 = "4PrJNQUJ9xdI2DeCzK9rTBRixhXHDiVdoTROQIh8j80",
        type: String = "public-key",
        rawID: EncodedBase64 = "4PrJNQUJ9xdI2DeCzK9rTBRixhXHDiVdoTROQIh8j80",
        clientDataJSON: String = "eyJ0eXBlIjoid2ViYXV0aG4uY3JlYXRlIiwiY2hhbGxlbmdlIjoiY21GdVpHOXRVM1J5YVc1blJuSnZiVk5sY25abGNnIiwib3JpZ2luIjoiaHR0cHM6Ly9leGFtcGxlLmNvbSIsImNyb3NzT3JpZ2luIjpmYWxzZSwib3RoZXJfa2V5c19jYW5fYmVfYWRkZWRfaGVyZSI6ImRvIG5vdCBjb21wYXJlIGNsaWVudERhdGFKU09OIGFnYWluc3QgYSB0ZW1wbGF0ZS4gU2VlIGh0dHBzOi8vZ29vLmdsL3lhYlBleCJ9",
        attestationObject: String = "o2NmbXRkbm9uZWdhdHRTdG10oGhhdXRoRGF0YVikdKbqkhPJnC90siSSsyDPQCYqlMGpUKA5fyklC2CEHvBFAAAAAK3OAAI1vMYKZIsLJfHwVQMAIFCLXpJRKpydieqXfQTm9PbbNen2yEFmEXPm6xd_gX1YpQECAyYgASFYIIjFEjevDBTBV_5x0uClf2k9QyuZRcHsYL8KFzeMyoOiIlgg-Wi13m2N0ccevCKbholWOeeAGgdnowtXtYWlQu73Y44",
=======
        challenge: EncodedBase64 = "cmFuZG9tU3RyaW5nRnJvbVNlcnZlcg",
        id: String = "4PrJNQUJ9xdI2DeCzK9rTBRixhXHDiVdoTROQIh8j80",
        type: String = "public-key",
        rawID: URLEncodedBase64 = "4PrJNQUJ9xdI2DeCzK9rTBRixhXHDiVdoTROQIh8j80",
        clientDataJSON: URLEncodedBase64 = "eyJ0eXBlIjoid2ViYXV0aG4uY3JlYXRlIiwiY2hhbGxlbmdlIjoiY21GdVpHOXRVM1J5YVc1blJuSnZiVk5sY25abGNnIiwib3JpZ2luIjoiaHR0cHM6Ly9leGFtcGxlLmNvbSIsImNyb3NzT3JpZ2luIjpmYWxzZSwib3RoZXJfa2V5c19jYW5fYmVfYWRkZWRfaGVyZSI6ImRvIG5vdCBjb21wYXJlIGNsaWVudERhdGFKU09OIGFnYWluc3QgYSB0ZW1wbGF0ZS4gU2VlIGh0dHBzOi8vZ29vLmdsL3lhYlBleCJ9",
        attestationObject: URLEncodedBase64 = "o2NmbXRkbm9uZWdhdHRTdG10oGhhdXRoRGF0YVg5o3mm9u6vuaVeN4wRgDTidR5oL6ufLTCrE9ISVYbOGUdBAAAAAKN5pvbur7mlXjeMEYA04nUAAQAA",
>>>>>>> 1ce64d65
        requireUserVerification: Bool = false,
        confirmCredentialIDNotRegisteredYet: (String) async throws -> Bool = { _ in true }
    ) async throws -> Credential {
        try await webAuthnManager.finishRegistration(
            challenge: challenge,
            credentialCreationData: RegistrationCredential(
                id: id,
                type: type,
                rawID: rawID,
                attestationResponse: AuthenticatorAttestationResponse(
                    clientDataJSON: clientDataJSON,
                    attestationObject: attestationObject
                )
            ),
            requireUserVerification: requireUserVerification,
            confirmCredentialIDNotRegisteredYet: confirmCredentialIDNotRegisteredYet
        )
    }
}<|MERGE_RESOLUTION|>--- conflicted
+++ resolved
@@ -367,28 +367,19 @@
     //   "authData": h'74A6EA9213C99C2F74B22492B320CF40262A94C1A950A0397F29250B60841EF04500000000ADCE000235BCC60A648B0B25F1F055030020508B5E92512A9C9D89EA977D04E6F4F6DB35E9F6C841661173E6EB177F817D58A501020326200121582088C51237AF0C14C157FE71D2E0A57F693D432B9945C1EC60BF0A17378CCA83A2225820F968B5DE6D8DD1C71EBC229B86895639E7801A0767A30B57B585A542EEF7638E'
     // }
     private func finishRegistration(
-<<<<<<< HEAD
         challenge: EncodedBase64 = "cmFuZG9tU3RyaW5nRnJvbVNlcnZlcg", // "randomStringFromServer"
         id: EncodedBase64 = "4PrJNQUJ9xdI2DeCzK9rTBRixhXHDiVdoTROQIh8j80",
         type: String = "public-key",
-        rawID: EncodedBase64 = "4PrJNQUJ9xdI2DeCzK9rTBRixhXHDiVdoTROQIh8j80",
-        clientDataJSON: String = "eyJ0eXBlIjoid2ViYXV0aG4uY3JlYXRlIiwiY2hhbGxlbmdlIjoiY21GdVpHOXRVM1J5YVc1blJuSnZiVk5sY25abGNnIiwib3JpZ2luIjoiaHR0cHM6Ly9leGFtcGxlLmNvbSIsImNyb3NzT3JpZ2luIjpmYWxzZSwib3RoZXJfa2V5c19jYW5fYmVfYWRkZWRfaGVyZSI6ImRvIG5vdCBjb21wYXJlIGNsaWVudERhdGFKU09OIGFnYWluc3QgYSB0ZW1wbGF0ZS4gU2VlIGh0dHBzOi8vZ29vLmdsL3lhYlBleCJ9",
-        attestationObject: String = "o2NmbXRkbm9uZWdhdHRTdG10oGhhdXRoRGF0YVikdKbqkhPJnC90siSSsyDPQCYqlMGpUKA5fyklC2CEHvBFAAAAAK3OAAI1vMYKZIsLJfHwVQMAIFCLXpJRKpydieqXfQTm9PbbNen2yEFmEXPm6xd_gX1YpQECAyYgASFYIIjFEjevDBTBV_5x0uClf2k9QyuZRcHsYL8KFzeMyoOiIlgg-Wi13m2N0ccevCKbholWOeeAGgdnowtXtYWlQu73Y44",
-=======
-        challenge: EncodedBase64 = "cmFuZG9tU3RyaW5nRnJvbVNlcnZlcg",
-        id: String = "4PrJNQUJ9xdI2DeCzK9rTBRixhXHDiVdoTROQIh8j80",
-        type: String = "public-key",
         rawID: URLEncodedBase64 = "4PrJNQUJ9xdI2DeCzK9rTBRixhXHDiVdoTROQIh8j80",
         clientDataJSON: URLEncodedBase64 = "eyJ0eXBlIjoid2ViYXV0aG4uY3JlYXRlIiwiY2hhbGxlbmdlIjoiY21GdVpHOXRVM1J5YVc1blJuSnZiVk5sY25abGNnIiwib3JpZ2luIjoiaHR0cHM6Ly9leGFtcGxlLmNvbSIsImNyb3NzT3JpZ2luIjpmYWxzZSwib3RoZXJfa2V5c19jYW5fYmVfYWRkZWRfaGVyZSI6ImRvIG5vdCBjb21wYXJlIGNsaWVudERhdGFKU09OIGFnYWluc3QgYSB0ZW1wbGF0ZS4gU2VlIGh0dHBzOi8vZ29vLmdsL3lhYlBleCJ9",
-        attestationObject: URLEncodedBase64 = "o2NmbXRkbm9uZWdhdHRTdG10oGhhdXRoRGF0YVg5o3mm9u6vuaVeN4wRgDTidR5oL6ufLTCrE9ISVYbOGUdBAAAAAKN5pvbur7mlXjeMEYA04nUAAQAA",
->>>>>>> 1ce64d65
+        attestationObject: URLEncodedBase64 = "o2NmbXRkbm9uZWdhdHRTdG10oGhhdXRoRGF0YVikdKbqkhPJnC90siSSsyDPQCYqlMGpUKA5fyklC2CEHvBFAAAAAK3OAAI1vMYKZIsLJfHwVQMAIFCLXpJRKpydieqXfQTm9PbbNen2yEFmEXPm6xd_gX1YpQECAyYgASFYIIjFEjevDBTBV_5x0uClf2k9QyuZRcHsYL8KFzeMyoOiIlgg-Wi13m2N0ccevCKbholWOeeAGgdnowtXtYWlQu73Y44",
         requireUserVerification: Bool = false,
         confirmCredentialIDNotRegisteredYet: (String) async throws -> Bool = { _ in true }
     ) async throws -> Credential {
         try await webAuthnManager.finishRegistration(
             challenge: challenge,
             credentialCreationData: RegistrationCredential(
-                id: id,
+                id: id.asString(),
                 type: type,
                 rawID: rawID,
                 attestationResponse: AuthenticatorAttestationResponse(
