//===----------------------------------------------------------------------===//
//
// This source file is part of the WebAuthn Swift open source project
//
// Copyright (c) 2022 the WebAuthn Swift project authors
// Licensed under Apache License v2.0
//
// See LICENSE.txt for license information
// See CONTRIBUTORS.txt for the list of WebAuthn Swift project authors
//
// SPDX-License-Identifier: Apache-2.0
//
//===----------------------------------------------------------------------===//

import Crypto
import Foundation
import Logging
import SwiftCBOR

public struct WebAuthnManager {
    enum WebAuthnManagerError: Error {
        case base64EncodingFailed
        case challengeGenerationFailed
        case userIDMismatch
    }
    private let config: WebAuthnConfig

    public init(config: WebAuthnConfig) {
        self.config = config
    }

    /// Generate a new set of registration data to be sent to the client and authenticator.
    public func beginRegistration(user: User) throws -> PublicKeyCredentialCreationOptions {
        guard let base64ID = user.userID.data(using: .utf8)?.base64EncodedString() else {
            throw WebAuthnManagerError.base64EncodingFailed
        }

        let userEntity = PublicKeyCredentialUserEntity(name: user.name, id: base64ID, displayName: user.displayName)
        let relyingParty = PublicKeyCredentialRpEntity(name: config.relyingPartyDisplayName, id: config.relyingPartyID)

        let challenge = try generateChallengeString()

        return PublicKeyCredentialCreationOptions(
            challenge: challenge.base64EncodedString(),
            user: userEntity,
            relyingParty: relyingParty,
            publicKeyCredentialParameters: PublicKeyCredentialParameters.supported,
            timeout: config.timeout
        )
    }

    /// Take response from authenticator and client and verify credential against the user's credentials and
    /// session data.
    /// - Parameters:
    ///   - challenge: The user to verify against the authenticator response. Base64 encoded.
    ///   - credentialCreationData: The value returned from `navigator.credentials.create()`
    ///   - requireUserVerification: Whether or not to require that the authenticator verified the user.
    /// - Returns:  A new `Credential` with information about the authenticator and registration
    public func finishRegistration(
        challenge: EncodedBase64,
        credentialCreationData: CredentialCreationResponse,
        requireUserVerification: Bool = false,
        supportedPublicKeyAlgorithms: [PublicKeyCredentialParameters] = PublicKeyCredentialParameters.supported,
        confirmCredentialIDNotRegisteredYet: (String) async throws -> Bool
    ) async throws -> Credential {
        // Step 3. - 16.
        let parsedData = try ParsedCredentialCreationResponse(from: credentialCreationData)
        try parsedData.verify(
            storedChallenge: String.base64URL(fromBase64: challenge),
            verifyUser: requireUserVerification,
            relyingPartyID: config.relyingPartyID,
            relyingPartyOrigin: config.relyingPartyOrigin
        )

        guard let attestedData = parsedData.response.attestationObject.authenticatorData.attestedData else {
            throw WebAuthnError.missingAttestedCredentialData
        }

        // Step 17.
        let parsedPublicKeyData = try ParsedPublicKeyData(fromPublicKeyBytes: attestedData.publicKey)
        try parsedPublicKeyData.verify(supportedPublicKeyAlgorithms: supportedPublicKeyAlgorithms)

        // TODO: Step 18. -> Verify client extensions

        // Step 24.
        guard try await confirmCredentialIDNotRegisteredYet(parsedData.id) else {
            throw WebAuthnError.credentialIDAlreadyExists
        }

        // Step 25.
        return Credential(
            type: parsedData.type,
            id: parsedData.id,
            publicKey: attestedData.publicKey,
            signCount: parsedData.response.attestationObject.authenticatorData.counter,
            backupEligible: parsedData.response.attestationObject.authenticatorData.flags.isBackupEligible,
            isBackedUp: parsedData.response.attestationObject.authenticatorData.flags.isCurrentlyBackedUp,
            attestationObject: parsedData.response.attestationObject,
            attestationClientDataJSON: parsedData.response.clientData
        )
    }
}

extension WebAuthnManager {
    /// Generate a suitably random value to be used as an attestation or assertion challenge
    /// - Throws: An error if something went wrong while generating random byte
    /// - Returns: 32 bytes
    public func generateChallengeString() throws -> [UInt8] {
<<<<<<< HEAD
        var bytes = [UInt8](repeating: 0, count: 32)
        let status = SecRandomCopyBytes(kSecRandomDefault, bytes.count, &bytes)
        guard status == errSecSuccess else {
            throw WebAuthnManagerError.challengeGenerationFailed
        }
        return bytes
=======
        [UInt8].random(count: 32)
>>>>>>> 930bfd25
    }
}<|MERGE_RESOLUTION|>--- conflicted
+++ resolved
@@ -106,15 +106,6 @@
     /// - Throws: An error if something went wrong while generating random byte
     /// - Returns: 32 bytes
     public func generateChallengeString() throws -> [UInt8] {
-<<<<<<< HEAD
-        var bytes = [UInt8](repeating: 0, count: 32)
-        let status = SecRandomCopyBytes(kSecRandomDefault, bytes.count, &bytes)
-        guard status == errSecSuccess else {
-            throw WebAuthnManagerError.challengeGenerationFailed
-        }
-        return bytes
-=======
         [UInt8].random(count: 32)
->>>>>>> 930bfd25
     }
 }